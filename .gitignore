# Created by https://www.toptal.com/developers/gitignore/api/python
# Edit at https://www.toptal.com/developers/gitignore?templates=python

### Python ###
# Byte-compiled / optimized / DLL files
__pycache__/
*.py[cod]
*$py.class

# C extensions
*.so

# Distribution / packaging
.Python
build/
develop-eggs/
dist/
downloads/
eggs/
.eggs/
lib/
lib64/
parts/
sdist/
#var/
wheels/
share/python-wheels/
*.egg-info/
.installed.cfg
*.egg
MANIFEST

# PyInstaller
#  Usually these files are written by a python script from a template
#  before PyInstaller builds the exe, so as to inject date/other infos into it.
*.manifest
*.spec

# Installer logs
pip-log.txt
pip-delete-this-directory.txt

# Unit test / coverage reports
htmlcov/
.tox/
.nox/
.coverage
.coverage.*
.cache
nosetests.xml
coverage.xml
*.cover
*.py,cover
.hypothesis/
.pytest_cache/
cover/

# Translations
*.mo
*.pot

# Django stuff:
*.log
local_settings.py
db.sqlite3
db.sqlite3-journal

# Flask stuff:
instance/
.webassets-cache

# Scrapy stuff:
.scrapy

# Sphinx documentation
docs/_build/

# PyBuilder
.pybuilder/
target/

# Jupyter Notebook
.ipynb_checkpoints

# IPython
profile_default/
ipython_config.py

# pyenv
#   For a library or package, you might want to ignore these files since the code is
#   intended to run in multiple environments; otherwise, check them in:
# .python-version

# pipenv
#   According to pypa/pipenv#598, it is recommended to include Pipfile.lock in version control.
#   However, in case of collaboration, if having platform-specific dependencies or dependencies
#   having no cross-platform support, pipenv may install dependencies that don't work, or not
#   install all needed dependencies.
#Pipfile.lock

# poetry
#   Similar to Pipfile.lock, it is generally recommended to include poetry.lock in version control.
#   This is especially recommended for binary packages to ensure reproducibility, and is more
#   commonly ignored for libraries.
#   https://python-poetry.org/docs/basic-usage/#commit-your-poetrylock-file-to-version-control
#poetry.lock

# pdm
#   Similar to Pipfile.lock, it is generally recommended to include pdm.lock in version control.
#pdm.lock
#   pdm stores project-wide configurations in .pdm.toml, but it is recommended to not include it
#   in version control.
#   https://pdm.fming.dev/#use-with-ide
.pdm.toml

# PEP 582; used by e.g. github.com/David-OConnor/pyflow and github.com/pdm-project/pdm
__pypackages__/

# Celery stuff
celerybeat-schedule
celerybeat.pid

# SageMath parsed files
*.sage.py

# Environments
.env
.venv
.venv/
env/
venv/
ENV/
env.bak/
venv.bak/

# Spyder project settings
.spyderproject
.spyproject

# Rope project settings
.ropeproject

# mkdocs documentation
/site

# mypy
.mypy_cache/
.dmypy.json
dmypy.json

# Pyre type checker
.pyre/

# pytype static type analyzer
.pytype/

# Cython debug symbols
cython_debug/

# PyCharm
#  JetBrains specific template is maintained in a separate JetBrains.gitignore that can
#  be found at https://github.com/github/gitignore/blob/main/Global/JetBrains.gitignore
#  and can be added to the global gitignore or merged into this file.  For a more nuclear
#  option (not recommended) you can uncomment the following to ignore the entire idea folder.
#.idea/

### Python Patch ###
# Poetry local configuration file - https://python-poetry.org/docs/configuration/#local-configuration
poetry.toml

# ruff
.ruff_cache/

# LSP config files
pyrightconfig.json

# End of https://www.toptal.com/developers/gitignore/api/python

# For this project
output/
<<<<<<< HEAD
outputs/
wandb/
=======
wandb/
uploads/
>>>>>>> d6aa1002
<|MERGE_RESOLUTION|>--- conflicted
+++ resolved
@@ -178,10 +178,6 @@
 
 # For this project
 output/
-<<<<<<< HEAD
 outputs/
 wandb/
-=======
-wandb/
-uploads/
->>>>>>> d6aa1002
+uploads/